--- conflicted
+++ resolved
@@ -5,10 +5,6 @@
 
 
 def compute_loss(pred: torch.Tensor, label: torch.Tensor, pad_idx=0, smoothing=False, vocab_dim=30000):
-<<<<<<< HEAD
-    pred = pred.contiguous()
-=======
->>>>>>> 69d0df56
     non_pad_mask = label.ne(pad_idx)
 
     p = torch.argmax(pred, dim=-1)
@@ -25,10 +21,8 @@
         loss = -(label * log_prb).sum(dim=-1)
         loss = loss.masked_select(non_pad_mask).sum()
     else:
-        pred = pred.contiguous()
-        label=label.contiguous()
-        pred = pred.view(-1, pred.size(-1))
-        label = label.view(-1)
+        pred = pred.contiguous().view(-1, pred.size(-1))
+        label = label.contiguous().view(-1)
         # Specifies a target value that is ignored and does not contribute to the input gradient.
         loss = F.cross_entropy(
             pred, label, ignore_index=pad_idx, reduction='sum')
@@ -50,7 +44,7 @@
         self.fc.weight = self.share_weight
 
         self.pad_idx = pad_idx
-        self.dim=dim
+        self.dim = dim
 
     def generate_mask(self, inputs, outputs):
         out_len = outputs.shape[-1]
@@ -65,8 +59,8 @@
         encode = self.encoder(inputs, input_mask)
         decode = self.decoder(encode, outputs, input_mask, output_mask)
         # Recover multiply weights by sqrt(dim,0.5)
-        decode*=self.dim**(-0.5)
-        out = torch.softmax(self.fc(decode), dim=-1)
+        decode *= self.dim**(-0.5)
+        out = self.fc(decode)
         return out
 
 
@@ -132,7 +126,7 @@
         self.norm = nn.LayerNorm(dim)
 
     def forward(self, x):
-        residual=x
+        residual = x
         x = self.fc2(F.relu(self.fc1(x)))
         x += residual
         return self.norm(x)
